package pandas

import (
	"context"
	"errors"
	"fmt"
	"math"

	dataframe "github.com/rocketlaunchr/dataframe-go"
)

<<<<<<< HEAD
// Given a start and end that are non-nil, this function forward fills.
func forwardFill(ctx context.Context, fs *dataframe.SeriesFloat64, start, end int, limit *Limit) error {

}

// Given a start and end that are non-nil, this function backward fills.
func backwardFill(ctx context.Context, fs *dataframe.SeriesFloat64, start, end int, limit *Limit) error {

}

// Given a start and end that are non-nil, this function applies linear interpolation.
func linearFill(ctx context.Context, fs *dataframe.SeriesFloat64, start, end int, limit *Limit) error {

}

func forwardFill(ctx context.Context, s *dataframe.SeriesFloat64, ld InterpolationLimitDirection, la InterpolationLimitArea, lim int, r *dataframe.Range) (*dataframe.SeriesFloat64, error) {
=======
func forwardFill(ctx context.Context, s *dataframe.SeriesFloat64, ld InterpolationLimitDirection, la *InterpolationLimitArea, lim int, r *dataframe.Range) (*dataframe.SeriesFloat64, error) {
>>>>>>> c23079ea

	var (
		l, startOfSeg int
	)

	if r == nil {
		r = &dataframe.Range{}
	}

	start, end, err := r.Limits(len(s.Values))
	if err != nil {
		return nil, err
	}
	fmt.Println("before:")
	fmt.Println(s.Values)

	startOfSeg = start
	for {

		var (
			left  *int
			right *int
			// fillVal float64
		)

		l = lim
		fillVal := math.NaN() // reset fillVal for every iteration

		if startOfSeg >= end-1 {

			fillVal = s.Values[end-1]
			if startOfSeg+1 == end && math.IsNaN(s.Values[end]) {
				s.Update(end, fillVal, dataframe.DontLock)
				l-- // decrease limit count

			}
			break
		}

		if err := ctx.Err(); err != nil {
			return nil, err
		}

		// Step 1: Find segments that are inbetween non-nil values

		for i := startOfSeg; i <= end; i++ {
			currentVal := s.Values[i]
			if !math.IsNaN(currentVal) {
				// non-nil found
				if left == nil {
					left = &[]int{i}[0]

				} else {
					right = &[]int{i}[0]
					startOfSeg = *right

					break
				}
			}
		} // For ForwardFill
		// fill nan values with the value at the left
		fillVal = s.Values[*left]

		// Detect if there are nil values in between left and right segment
		if (*right - *left) > 1 { // possible nil values inbetween

			// Step 2: Fill in Inner region between left and right
			if ld.has(Forward) && ld.has(Backward) {
				// Loop through pos from middle of slice, outwards
				// https://play.golang.org/p/wjCoOSV4yyh

				for i := *left + 1; i < *right; i++ {

					if l <= 0 { // once limit gets to 0 break from fill loop
						break
					}

					var idx int

					if i%2 == 0 {
						idx = ((*left + 1) + (i / 2)) % len(s.Values)
					} else {
						idx = ((*left + 1) + (len(s.Values) - (1+i)/2)) % len(s.Values)
					}
					val := s.Values[idx]
					if math.IsNaN(val) { // verifying that the value is actually nan
						s.Update(i, fillVal, dataframe.DontLock)
						l-- // decrease limit count
					}

				}

			} else if ld.has(Backward) {
				// loop from end of slice backwards

				for i := *right - 1; i > *left; i-- {

					if l <= 0 { // once limit gets to 0 break from fill loop
						break
					}

					val := s.Values[i]
					if math.IsNaN(val) { // verifying that the value is actually nan
						s.Update(i, fillVal, dataframe.DontLock)
						l-- // decrease limit count
					}
				}
			} else if ld.has(Forward) {
				// loop from start of slice forward

				for i := *left + 1; i < *right; i++ {

					if l <= 0 { // once limit gets to 0 break from fill loop
						break
					}

					val := s.Values[i]
					if math.IsNaN(val) { // verifying that the value is actually nan
						s.Update(i, fillVal, dataframe.DontLock)
						l-- // decrease limit count
					}
				}
			} else {
				return nil, errors.New("unknown interpolation limit direction(s) specified")
			}

		}

	}

	fmt.Println("after:")
	fmt.Println(s.Values)
	return s, nil
}

func backwardFill(ctx context.Context, s *dataframe.SeriesFloat64, ld InterpolationLimitDirection, la *InterpolationLimitArea, lim int, r *dataframe.Range) (*dataframe.SeriesFloat64, error) {
	var (
		l, startOfSeg int
	)

	if r == nil {
		r = &dataframe.Range{}
	}

	start, end, err := r.Limits(len(s.Values))
	if err != nil {
		return nil, err
	}
	fmt.Println("before:")
	fmt.Println(s.Values)

	startOfSeg = end
	for {

		var (
			left  *int
			right *int
			// fillVal float64
		)

		l = lim
		fillVal := math.NaN() // reset fillVal for every iteration

		if startOfSeg <= start+1 {

			fillVal = s.Values[start+1]
			if startOfSeg-1 == start && math.IsNaN(s.Values[start]) {
				s.Update(start, fillVal, dataframe.DontLock)
				l-- // decrease limit count

			}
			break
		}

		if err := ctx.Err(); err != nil {
			return nil, err
		}

		// Step 1: Find segments that are inbetween non-nil values

		for i := startOfSeg; i >= start; i-- {
			currentVal := s.Values[i]
			if !math.IsNaN(currentVal) {
				// non-nil found
				if right == nil {
					right = &[]int{i}[0]

				} else {
					left = &[]int{i}[0]
					startOfSeg = *left

					break
				}
			}
		} // For BackwardFill
		// fill nan values with the value at the right
		fillVal = s.Values[*right]

		// Detect if there are nil values in between left and right segment
		if (*right - *left) > 1 { // possible nil values inbetween

			// Step 2: Fill in Inner region between left and right
			if ld.has(Forward) && ld.has(Backward) {
				// Loop through pos from middle of slice, outwards
				// https://play.golang.org/p/wjCoOSV4yyh

				for i := *left + 1; i < *right; i++ {

					if l <= 0 { // once limit gets to 0 break from fill loop
						break
					}

					var idx int

					if i%2 == 0 {
						idx = ((*left + 1) + (i / 2)) % len(s.Values)
					} else {
						idx = ((*left + 1) + (len(s.Values) - (1+i)/2)) % len(s.Values)
					}
					val := s.Values[idx]
					if math.IsNaN(val) { // verifying that the value is actually nan
						s.Update(i, fillVal, dataframe.DontLock)
						l-- // decrease limit count
					}
				}
			} else if ld.has(Backward) {
				// loop from end of slice backwards

				for i := *right - 1; i > *left; i-- {

					if l <= 0 { // once limit gets to 0 break from fill loop
						break
					}

					val := s.Values[i]
					if math.IsNaN(val) { // verifying that the value is actually nan
						s.Update(i, fillVal, dataframe.DontLock)
						l-- // decrease limit count
					}
				}
			} else if ld.has(Forward) {
				// loop from start of slice forward

				for i := *left + 1; i < *right; i++ {

					if l <= 0 { // once limit gets to 0 break from fill loop
						break
					}

					val := s.Values[i]
					if math.IsNaN(val) { // verifying that the value is actually nan
						s.Update(i, fillVal, dataframe.DontLock)
						l-- // decrease limit count
					}
				}
			} else {
				return nil, errors.New("unknown interpolation limit direction(s) specified")
			}
		}
	}

	fmt.Println("after:")
	fmt.Println(s.Values)
	return s, nil
}

func linear(ctx context.Context, s *dataframe.SeriesFloat64, ld InterpolationLimitDirection, la *InterpolationLimitArea, lim int, r *dataframe.Range) (*dataframe.SeriesFloat64, error) {

	var (
		l, startOfSeg int
	)

	if r == nil {
		r = &dataframe.Range{}
	}

	start, end, err := r.Limits(len(s.Values))
	if err != nil {
		return nil, err
	}
	fmt.Println("before:")
	fmt.Println(s.Values)

	startOfSeg = start
	for {

		var (
			left  *int
			right *int
			inc   int
			// fillVal float64
		)

		l = lim
		fillVal := math.NaN() // reset fillVal for every iteration

		if startOfSeg >= end-1 {
			break
		}

		if err := ctx.Err(); err != nil {
			return nil, err
		}

		// Step 1: Find segments that are inbetween non-nil values

		for i := startOfSeg; i <= end; i++ {
			currentVal := s.Values[i]
			if !math.IsNaN(currentVal) {
				// non-nil found
				if left == nil {
					left = &[]int{i}[0]

				} else {
					right = &[]int{i}[0]
					startOfSeg = *right

					break
				}
			}
		}

		// Detect if there are nil values in between left and right segment
		if (*right - *left) > 1 { // possible nil values inbetween

			// Step 2: Fill in Inner region between left and right
			if ld.has(Forward) && ld.has(Backward) {
				// Loop through pos from middle of slice, outwards
				// https://play.golang.org/p/wjCoOSV4yyh

				for i := *left + 1; i < *right; i++ {

					// For LinearFill
					// fill nan values with the mean of the values at previous and next index
					fillVal = (s.Values[*left+inc] + s.Values[*right]) / 2
					inc++

					if l <= 0 { // once limit gets to 0 break from fill loop
						break
					}

					var idx int

					if i%2 == 0 {
						idx = ((*left + 1) + (i / 2)) % len(s.Values)
					} else {
						idx = ((*left + 1) + (len(s.Values) - (1+i)/2)) % len(s.Values)
					}

					val := s.Values[idx]
					if math.IsNaN(val) { // verifying that the value is actually nan
						s.Update(i, fillVal, dataframe.DontLock)
						l-- // decrease limit count
					}

				}

			} else if ld.has(Backward) {
				// loop from end of slice backwards

				for i := *right - 1; i > *left; i-- {

					// For LinearFill
					// fill nan values with the mean of the values at previous and next index
					fillVal = (s.Values[*left] + s.Values[*right-inc]) / 2
					inc++

					if l <= 0 { // once limit gets to 0 break from fill loop
						break
					}

					val := s.Values[i]
					if math.IsNaN(val) { // verifying that the value is actually nan
						s.Update(i, fillVal, dataframe.DontLock)
						l-- // decrease limit count
					}
				}
			} else if ld.has(Forward) {
				// loop from start of slice forward

				for i := *left + 1; i < *right; i++ {

					// For LinearFill
					// fill nan values with the mean of the values at previous and next index
					fillVal = (s.Values[*left+inc] + s.Values[*right]) / 2
					inc++

					if l <= 0 { // once limit gets to 0 break from fill loop
						break
					}

					val := s.Values[i]
					if math.IsNaN(val) { // verifying that the value is actually nan
						s.Update(i, fillVal, dataframe.DontLock)
						l-- // decrease limit count
					}
				}
			} else {
				return nil, errors.New("unknown interpolation limit direction(s) specified")
			}

		}

	}

	fmt.Println("after:")
	fmt.Println(s.Values)
	return s, nil
}<|MERGE_RESOLUTION|>--- conflicted
+++ resolved
@@ -9,7 +9,6 @@
 	dataframe "github.com/rocketlaunchr/dataframe-go"
 )
 
-<<<<<<< HEAD
 // Given a start and end that are non-nil, this function forward fills.
 func forwardFill(ctx context.Context, fs *dataframe.SeriesFloat64, start, end int, limit *Limit) error {
 
@@ -25,10 +24,7 @@
 
 }
 
-func forwardFill(ctx context.Context, s *dataframe.SeriesFloat64, ld InterpolationLimitDirection, la InterpolationLimitArea, lim int, r *dataframe.Range) (*dataframe.SeriesFloat64, error) {
-=======
 func forwardFill(ctx context.Context, s *dataframe.SeriesFloat64, ld InterpolationLimitDirection, la *InterpolationLimitArea, lim int, r *dataframe.Range) (*dataframe.SeriesFloat64, error) {
->>>>>>> c23079ea
 
 	var (
 		l, startOfSeg int
